/*
 * Copyright 2002-2019 the original author or authors.
 *
 * Licensed under the Apache License, Version 2.0 (the "License");
 * you may not use this file except in compliance with the License.
 * You may obtain a copy of the License at
 *
 *      https://www.apache.org/licenses/LICENSE-2.0
 *
 * Unless required by applicable law or agreed to in writing, software
 * distributed under the License is distributed on an "AS IS" BASIS,
 * WITHOUT WARRANTIES OR CONDITIONS OF ANY KIND, either express or implied.
 * See the License for the specific language governing permissions and
 * limitations under the License.
 */

package org.springframework.context.support;

import java.io.IOException;
import java.lang.annotation.Annotation;
import java.util.ArrayList;
import java.util.Collection;
import java.util.Date;
import java.util.LinkedHashSet;
import java.util.List;
import java.util.Locale;
import java.util.Map;
import java.util.Set;
import java.util.concurrent.atomic.AtomicBoolean;

import org.apache.commons.logging.Log;
import org.apache.commons.logging.LogFactory;

import org.springframework.beans.BeansException;
import org.springframework.beans.CachedIntrospectionResults;
import org.springframework.beans.factory.BeanFactory;
import org.springframework.beans.factory.NoSuchBeanDefinitionException;
import org.springframework.beans.factory.ObjectProvider;
import org.springframework.beans.factory.config.AutowireCapableBeanFactory;
import org.springframework.beans.factory.config.BeanFactoryPostProcessor;
import org.springframework.beans.factory.config.ConfigurableListableBeanFactory;
import org.springframework.beans.support.ResourceEditorRegistrar;
import org.springframework.context.ApplicationContext;
import org.springframework.context.ApplicationContextAware;
import org.springframework.context.ApplicationEvent;
import org.springframework.context.ApplicationEventPublisher;
import org.springframework.context.ApplicationEventPublisherAware;
import org.springframework.context.ApplicationListener;
import org.springframework.context.ConfigurableApplicationContext;
import org.springframework.context.EmbeddedValueResolverAware;
import org.springframework.context.EnvironmentAware;
import org.springframework.context.HierarchicalMessageSource;
import org.springframework.context.LifecycleProcessor;
import org.springframework.context.MessageSource;
import org.springframework.context.MessageSourceAware;
import org.springframework.context.MessageSourceResolvable;
import org.springframework.context.NoSuchMessageException;
import org.springframework.context.PayloadApplicationEvent;
import org.springframework.context.ResourceLoaderAware;
import org.springframework.context.event.ApplicationEventMulticaster;
import org.springframework.context.event.ContextClosedEvent;
import org.springframework.context.event.ContextRefreshedEvent;
import org.springframework.context.event.ContextStartedEvent;
import org.springframework.context.event.ContextStoppedEvent;
import org.springframework.context.event.SimpleApplicationEventMulticaster;
import org.springframework.context.expression.StandardBeanExpressionResolver;
import org.springframework.context.weaving.LoadTimeWeaverAware;
import org.springframework.context.weaving.LoadTimeWeaverAwareProcessor;
import org.springframework.core.ResolvableType;
import org.springframework.core.annotation.AnnotationUtils;
import org.springframework.core.convert.ConversionService;
import org.springframework.core.env.ConfigurableEnvironment;
import org.springframework.core.env.Environment;
import org.springframework.core.env.StandardEnvironment;
import org.springframework.core.io.DefaultResourceLoader;
import org.springframework.core.io.Resource;
import org.springframework.core.io.ResourceLoader;
import org.springframework.core.io.support.PathMatchingResourcePatternResolver;
import org.springframework.core.io.support.ResourcePatternResolver;
import org.springframework.lang.Nullable;
import org.springframework.util.Assert;
import org.springframework.util.ObjectUtils;
import org.springframework.util.ReflectionUtils;

/**
 * Abstract implementation of the {@link org.springframework.context.ApplicationContext}
 * interface. Doesn't mandate the type of storage used for configuration; simply
 * implements common context functionality. Uses the Template Method design pattern,
 * requiring concrete subclasses to implement abstract methods.
 *
 * <p>In contrast to a plain BeanFactory, an ApplicationContext is supposed
 * to detect special beans defined in its internal bean factory:
 * Therefore, this class automatically registers
 * {@link org.springframework.beans.factory.config.BeanFactoryPostProcessor BeanFactoryPostProcessors},
 * {@link org.springframework.beans.factory.config.BeanPostProcessor BeanPostProcessors},
 * and {@link org.springframework.context.ApplicationListener ApplicationListeners}
 * which are defined as beans in the context.
 *
 * <p>A {@link org.springframework.context.MessageSource} may also be supplied
 * as a bean in the context, with the name "messageSource"; otherwise, message
 * resolution is delegated to the parent context. Furthermore, a multicaster
 * for application events can be supplied as an "applicationEventMulticaster" bean
 * of type {@link org.springframework.context.event.ApplicationEventMulticaster}
 * in the context; otherwise, a default multicaster of type
 * {@link org.springframework.context.event.SimpleApplicationEventMulticaster} will be used.
 *
 * <p>Implements resource loading by extending
 * {@link org.springframework.core.io.DefaultResourceLoader}.
 * Consequently treats non-URL resource paths as class path resources
 * (supporting full class path resource names that include the package path,
 * e.g. "mypackage/myresource.dat"), unless the {@link #getResourceByPath}
 * method is overridden in a subclass.
 *
 * @author Rod Johnson
 * @author Juergen Hoeller
 * @author Mark Fisher
 * @author Stephane Nicoll
 * @since January 21, 2001
 * @see #refreshBeanFactory
 * @see #getBeanFactory
 * @see org.springframework.beans.factory.config.BeanFactoryPostProcessor
 * @see org.springframework.beans.factory.config.BeanPostProcessor
 * @see org.springframework.context.event.ApplicationEventMulticaster
 * @see org.springframework.context.ApplicationListener
 * @see org.springframework.context.MessageSource
 */
public abstract class AbstractApplicationContext extends DefaultResourceLoader
		implements ConfigurableApplicationContext {

	/**
	 * Name of the MessageSource bean in the factory.
	 * If none is supplied, message resolution is delegated to the parent.
	 * @see MessageSource
	 */
	public static final String MESSAGE_SOURCE_BEAN_NAME = "messageSource";

	/**
	 * Name of the LifecycleProcessor bean in the factory.
	 * If none is supplied, a DefaultLifecycleProcessor is used.
	 * @see org.springframework.context.LifecycleProcessor
	 * @see org.springframework.context.support.DefaultLifecycleProcessor
	 */
	public static final String LIFECYCLE_PROCESSOR_BEAN_NAME = "lifecycleProcessor";

	/**
	 * Name of the ApplicationEventMulticaster bean in the factory.
	 * If none is supplied, a default SimpleApplicationEventMulticaster is used.
	 * @see org.springframework.context.event.ApplicationEventMulticaster
	 * @see org.springframework.context.event.SimpleApplicationEventMulticaster
	 */
	public static final String APPLICATION_EVENT_MULTICASTER_BEAN_NAME = "applicationEventMulticaster";


	static {
		// 在WebLogic 8.1中，预先加载ContextClosedEvent类，以避免在应用程序关闭时出现奇怪的类加载器问题。(Dustin Woods 提供。)
		ContextClosedEvent.class.getName();
	}


	/** Logger used by this class. Available to subclasses. */
	protected final Log logger = LogFactory.getLog(getClass());

	/** Unique id for this context, if any. */
	private String id = ObjectUtils.identityToString(this);

	/** Display name. */
	private String displayName = ObjectUtils.identityToString(this);

	/** Parent context. */
	@Nullable
	private ApplicationContext parent;

	/** Environment used by this context. */
	@Nullable
	private ConfigurableEnvironment environment;

	/** 用于刷新方法中的BeanFactoryPostProcessors */
	private final List<BeanFactoryPostProcessor> beanFactoryPostProcessors = new ArrayList<>();

	/** 此上下文启动时的系统时间(以毫秒为单位)。 */
	private long startupDate;

	/** 标志，指示此上下文当前是否处于活动状态。 */
	private final AtomicBoolean active = new AtomicBoolean();

	/** 标志，指示此上下文是否已关闭。 */
	private final AtomicBoolean closed = new AtomicBoolean();

	/** 用于“refresh”和“destroy”的同步监视器。*/
	private final Object startupShutdownMonitor = new Object();

	/** Reference to the JVM shutdown hook, if registered. */
	@Nullable
	private Thread shutdownHook;

	/** ResourcePatternResolver used by this context. */
	private ResourcePatternResolver resourcePatternResolver;

	/** LifecycleProcessor for managing the lifecycle of beans within this context. */
	@Nullable
	private LifecycleProcessor lifecycleProcessor;

	/** MessageSource we delegate our implementation of this interface to. */
	@Nullable
	private MessageSource messageSource;

	/** Helper class used in event publishing. */
	@Nullable
	private ApplicationEventMulticaster applicationEventMulticaster;

	/** Statically specified listeners. */
	private final Set<ApplicationListener<?>> applicationListeners = new LinkedHashSet<>();

	/** Local listeners registered before refresh. */
	@Nullable
	private Set<ApplicationListener<?>> earlyApplicationListeners;

	/** ApplicationEvents published before the multicaster setup. */
	@Nullable
	private Set<ApplicationEvent> earlyApplicationEvents;


	/**
	 * Create a new AbstractApplicationContext with no parent.
	 */
	public AbstractApplicationContext() {
		this.resourcePatternResolver = getResourcePatternResolver();
	}

	/**
	 * Create a new AbstractApplicationContext with the given parent context.
	 * @param parent the parent context
	 */
	public AbstractApplicationContext(@Nullable ApplicationContext parent) {
		this();
		setParent(parent);
	}


	//---------------------------------------------------------------------
	// Implementation of ApplicationContext interface
	//---------------------------------------------------------------------

	/**
	 * Set the unique id of this application context.
	 * <p>Default is the object id of the context instance, or the name
	 * of the context bean if the context is itself defined as a bean.
	 * @param id the unique id of the context
	 */
	@Override
	public void setId(String id) {
		this.id = id;
	}

	@Override
	public String getId() {
		return this.id;
	}

	@Override
	public String getApplicationName() {
		return "";
	}

	/**
	 * Set a friendly name for this context.
	 * Typically done during initialization of concrete context implementations.
	 * <p>Default is the object id of the context instance.
	 */
	public void setDisplayName(String displayName) {
		Assert.hasLength(displayName, "Display name must not be empty");
		this.displayName = displayName;
	}

	/**
	 * Return a friendly name for this context.
	 * @return a display name for this context (never {@code null})
	 */
	@Override
	public String getDisplayName() {
		return this.displayName;
	}

	/**
	 * Return the parent context, or {@code null} if there is no parent
	 * (that is, this context is the root of the context hierarchy).
	 */
	@Override
	@Nullable
	public ApplicationContext getParent() {
		return this.parent;
	}

	/**
	 * Set the {@code Environment} for this application context.
	 * <p>Default value is determined by {@link #createEnvironment()}. Replacing the
	 * default with this method is one option but configuration through {@link
	 * #getEnvironment()} should also be considered. In either case, such modifications
	 * should be performed <em>before</em> {@link #refresh()}.
	 * @see org.springframework.context.support.AbstractApplicationContext#createEnvironment
	 */
	@Override
	public void setEnvironment(ConfigurableEnvironment environment) {
		this.environment = environment;
	}

	/**
	 * Return the {@code Environment} for this application context in configurable
	 * form, allowing for further customization.
	 * <p>If none specified, a default environment will be initialized via
	 * {@link #createEnvironment()}.
	 */
	@Override
	public ConfigurableEnvironment getEnvironment() {
		if (this.environment == null) {
			this.environment = createEnvironment();
		}
		return this.environment;
	}

	/**
	 * Create and return a new {@link StandardEnvironment}.
	 * <p>Subclasses may override this method in order to supply
	 * a custom {@link ConfigurableEnvironment} implementation.
	 */
	protected ConfigurableEnvironment createEnvironment() {
		return new StandardEnvironment();
	}

	/**
	 * Return this context's internal bean factory as AutowireCapableBeanFactory,
	 * if already available.
	 * @see #getBeanFactory()
	 */
	@Override
	public AutowireCapableBeanFactory getAutowireCapableBeanFactory() throws IllegalStateException {
		return getBeanFactory();
	}

	/**
	 * Return the timestamp (ms) when this context was first loaded.
	 */
	@Override
	public long getStartupDate() {
		return this.startupDate;
	}

	/**
	 * Publish the given event to all listeners.
	 * <p>Note: Listeners get initialized after the MessageSource, to be able
	 * to access it within listener implementations. Thus, MessageSource
	 * implementations cannot publish events.
	 * @param event the event to publish (may be application-specific or a
	 * standard framework event)
	 */
	@Override
	public void publishEvent(ApplicationEvent event) {
		publishEvent(event, null);
	}

	/**
	 * Publish the given event to all listeners.
	 * <p>Note: Listeners get initialized after the MessageSource, to be able
	 * to access it within listener implementations. Thus, MessageSource
	 * implementations cannot publish events.
	 * @param event the event to publish (may be an {@link ApplicationEvent}
	 * or a payload object to be turned into a {@link PayloadApplicationEvent})
	 */
	@Override
	public void publishEvent(Object event) {
		publishEvent(event, null);
	}

	/**
	 * Publish the given event to all listeners.
	 * @param event the event to publish (may be an {@link ApplicationEvent}
	 * or a payload object to be turned into a {@link PayloadApplicationEvent})
	 * @param eventType the resolved event type, if known
	 * @since 4.2
	 */
	protected void publishEvent(Object event, @Nullable ResolvableType eventType) {
		Assert.notNull(event, "Event must not be null");

		// Decorate event as an ApplicationEvent if necessary
		ApplicationEvent applicationEvent;
		if (event instanceof ApplicationEvent) {
			applicationEvent = (ApplicationEvent) event;
		}
		else {
			applicationEvent = new PayloadApplicationEvent<>(this, event);
			if (eventType == null) {
				eventType = ((PayloadApplicationEvent<?>) applicationEvent).getResolvableType();
			}
		}

		// Multicast right now if possible - or lazily once the multicaster is initialized
		if (this.earlyApplicationEvents != null) {
			this.earlyApplicationEvents.add(applicationEvent);
		}
		else {
			getApplicationEventMulticaster().multicastEvent(applicationEvent, eventType);
		}

		// Publish event via parent context as well...
		if (this.parent != null) {
			if (this.parent instanceof AbstractApplicationContext) {
				((AbstractApplicationContext) this.parent).publishEvent(event, eventType);
			}
			else {
				this.parent.publishEvent(event);
			}
		}
	}

	/**
	 * Return the internal ApplicationEventMulticaster used by the context.
	 * @return the internal ApplicationEventMulticaster (never {@code null})
	 * @throws IllegalStateException if the context has not been initialized yet
	 */
	ApplicationEventMulticaster getApplicationEventMulticaster() throws IllegalStateException {
		if (this.applicationEventMulticaster == null) {
			throw new IllegalStateException("ApplicationEventMulticaster not initialized - " +
					"call 'refresh' before multicasting events via the context: " + this);
		}
		return this.applicationEventMulticaster;
	}

	/**
	 * Return the internal LifecycleProcessor used by the context.
	 * @return the internal LifecycleProcessor (never {@code null})
	 * @throws IllegalStateException if the context has not been initialized yet
	 */
	LifecycleProcessor getLifecycleProcessor() throws IllegalStateException {
		if (this.lifecycleProcessor == null) {
			throw new IllegalStateException("LifecycleProcessor not initialized - " +
					"call 'refresh' before invoking lifecycle methods via the context: " + this);
		}
		return this.lifecycleProcessor;
	}

	/**
	 * Return the ResourcePatternResolver to use for resolving location patterns
	 * into Resource instances. Default is a
	 * {@link org.springframework.core.io.support.PathMatchingResourcePatternResolver},
	 * supporting Ant-style location patterns.
	 * <p>Can be overridden in subclasses, for extended resolution strategies,
	 * for example in a web environment.
	 * <p><b>Do not call this when needing to resolve a location pattern.</b>
	 * Call the context's {@code getResources} method instead, which
	 * will delegate to the ResourcePatternResolver.
	 * @return the ResourcePatternResolver for this context
	 * @see #getResources
	 * @see org.springframework.core.io.support.PathMatchingResourcePatternResolver
	 */
	protected ResourcePatternResolver getResourcePatternResolver() {
		return new PathMatchingResourcePatternResolver(this);
	}


	//---------------------------------------------------------------------
	// Implementation of ConfigurableApplicationContext interface
	//---------------------------------------------------------------------

	/**
	 * Set the parent of this application context.
	 * <p>The parent {@linkplain ApplicationContext#getEnvironment() environment} is
	 * {@linkplain ConfigurableEnvironment#merge(ConfigurableEnvironment) merged} with
	 * this (child) application context environment if the parent is non-{@code null} and
	 * its environment is an instance of {@link ConfigurableEnvironment}.
	 * @see ConfigurableEnvironment#merge(ConfigurableEnvironment)
	 */
	@Override
	public void setParent(@Nullable ApplicationContext parent) {
		this.parent = parent;
		if (parent != null) {
			Environment parentEnvironment = parent.getEnvironment();
			if (parentEnvironment instanceof ConfigurableEnvironment) {
				getEnvironment().merge((ConfigurableEnvironment) parentEnvironment);
			}
		}
	}

	@Override
	public void addBeanFactoryPostProcessor(BeanFactoryPostProcessor postProcessor) {
		Assert.notNull(postProcessor, "BeanFactoryPostProcessor must not be null");
		this.beanFactoryPostProcessors.add(postProcessor);
	}

	/**
	 * 返回将应用于内部BeanFactory的BeanFactoryPostProcessor列表。
	 */
	public List<BeanFactoryPostProcessor> getBeanFactoryPostProcessors() {
		return this.beanFactoryPostProcessors;
	}

	@Override
	public void addApplicationListener(ApplicationListener<?> listener) {
		Assert.notNull(listener, "ApplicationListener must not be null");
		if (this.applicationEventMulticaster != null) {
			this.applicationEventMulticaster.addApplicationListener(listener);
		}
		this.applicationListeners.add(listener);
	}

	/**
	 * Return the list of statically specified ApplicationListeners.
	 */
	public Collection<ApplicationListener<?>> getApplicationListeners() {
		return this.applicationListeners;
	}

	@Override
	public void refresh() throws BeansException, IllegalStateException {
		synchronized (this.startupShutdownMonitor) {
			// 准备用于刷新的上下文
			// 准备工作包括设置启动时间，是否激活标识位，
			// 初始化属性源(property source)配置
			prepareRefresh();

			// 告诉子类刷新内部bean工厂。
			// 返回一个factory 为什么需要返回一个工厂
			// 因为要对工厂进行初始化
			ConfigurableListableBeanFactory beanFactory = obtainFreshBeanFactory();

			// 准备bean工厂，以便在此上下文中使用。
			prepareBeanFactory(beanFactory);

			try {
				// 允许在上下文子类中对bean工厂进行后处理。
				// 这个方法在当前版本的spring是没用任何代码的
				// 可能spring期待在后面的版本中去扩展吧
				postProcessBeanFactory(beanFactory);

				// 调用上下文中注册为bean的工厂处理器。
				// 在spring的环境中去执行已经被注册的 factory processor 工厂后置处理器
				// 设置执行自定义的ProcessBeanFactory 和spring内部自己定义的
				invokeBeanFactoryPostProcessors(beanFactory);

				// 注册 拦截bean创建 的bean处理器。
				// 注册beanPostProcessor
				registerBeanPostProcessors(beanFactory);

				// 初始化消息源
				initMessageSource();

				// 初始化应用事件多播器
				initApplicationEventMulticaster();

				// 在特定上下文的子类中初始化其他特定bean
				onRefresh();

				// 检查并注册监听器
				registerListeners();

				// 实例化所有剩余的(非懒加载)单例。
				finishBeanFactoryInitialization(beanFactory);

				// 最后一个步骤：发布当前事件
				finishRefresh();
			}

			catch (BeansException ex) {
				if (logger.isWarnEnabled()) {
					logger.warn("Exception encountered during context initialization - " +
							"cancelling refresh attempt: " + ex);
				}

				// 销毁已经创建的单例，以避免挂起资源。
				destroyBeans();

				// 重置'active'标志.
				cancelRefresh(ex);

				// 将异常传播给调用者。
				throw ex;
			}

			finally {
				// 重置Spring核心中的公共内省缓存，因为我们可能再也不需要单例bean的元数据了……
				resetCommonCaches();
			}
		}
	}

	/**
	 * 准备此上下文用于刷新、设置其启动日期和活动标志以及执行任何属性源的初始化。
	 */
	protected void prepareRefresh() {
		// 切换到活跃。
		// 记录启动时间
		this.startupDate = System.currentTimeMillis();
		// 设置关闭状态为false
		this.closed.set(false);
		// 设置活动状态为true
		this.active.set(true);

		if (logger.isDebugEnabled()) {
			if (logger.isTraceEnabled()) {
				logger.trace("Refreshing " + this);
			}
			else {
				logger.debug("Refreshing " + getDisplayName());
			}
		}

		// 在上下文环境中初始化任何占位符属性源。
		// 这个方法目前没有子类去实现
		// 估计spring是期待后面的版本有子类去实现吧
		initPropertySources();

		// 验证所有标记为必需的属性都是可解析的
		// 参见 ConfigurablePropertyResolver#setRequiredProperties
		getEnvironment().validateRequiredProperties();

		// 存储预刷新ApplicationListeners...
		if (this.earlyApplicationListeners == null) {
			this.earlyApplicationListeners = new LinkedHashSet<>(this.applicationListeners);
		}
		else {
			// 将本地应用程序侦听器重置为预刷新状态。
			this.applicationListeners.clear();
			this.applicationListeners.addAll(this.earlyApplicationListeners);
		}

		// 允许收集早期的ApplicationEvents，一旦多播可用，就可以发布它们……
		this.earlyApplicationEvents = new LinkedHashSet<>();
	}

	/**
	 * <p>用实际实例替换任何存根属性源。
	 * @see org.springframework.core.env.PropertySource.StubPropertySource
	 * @see org.springframework.web.context.support.WebApplicationContextUtils#initServletPropertySources
	 */
	protected void initPropertySources() {
		// 对于子类:默认情况下什么也不做。
	}

	/**
	 * 告诉子类刷新内部bean工厂。
	 * @return 刷新后的BeanFactory实例
	 * @see #refreshBeanFactory()
	 * @see #getBeanFactory()
	 */
	protected ConfigurableListableBeanFactory obtainFreshBeanFactory() {
		refreshBeanFactory();
		return getBeanFactory();
	}

	/**
	 * 配置其标准的特征，比如上下文的加载器ClassLoader和post-processors回调
	 * @param beanFactory 要配置的bean工厂
	 * 此处的beanFactory参数等于DefaultListableFactory
	 */
	protected void prepareBeanFactory(ConfigurableListableBeanFactory beanFactory) {
		// 告诉内部bean工厂使用上下文的类加载器等等。
		beanFactory.setBeanClassLoader(getClassLoader());
		// bean表达式解释器，后面说  能够获取bean当中的属性在前台页面
		beanFactory.setBeanExpressionResolver(new StandardBeanExpressionResolver(beanFactory.getBeanClassLoader()));
		// 对象与string类型的转换   <property red="dao">
		beanFactory.addPropertyEditorRegistrar(new ResourceEditorRegistrar(this, getEnvironment()));

		// 使用上下文回调配置bean工厂。
		// 添加一个后置管理器
		// ApplicationContextAwareProcessor
		// 能够在bean中获得到各种*Aware（*Aware都有其作用）
		beanFactory.addBeanPostProcessor(new ApplicationContextAwareProcessor(this));

		beanFactory.ignoreDependencyInterface(EnvironmentAware.class);
		beanFactory.ignoreDependencyInterface(EmbeddedValueResolverAware.class);
		beanFactory.ignoreDependencyInterface(ResourceLoaderAware.class);
		beanFactory.ignoreDependencyInterface(ApplicationEventPublisherAware.class);
		beanFactory.ignoreDependencyInterface(MessageSourceAware.class);
		beanFactory.ignoreDependencyInterface(ApplicationContextAware.class);

		// 在普通工厂中未注册为可解析类型的BeanFactory接口。
		// MessageSource注册(并为自动装配找到)为bean。
		beanFactory.registerResolvableDependency(BeanFactory.class, beanFactory);
		beanFactory.registerResolvableDependency(ResourceLoader.class, this);
		beanFactory.registerResolvableDependency(ApplicationEventPublisher.class, this);
		beanFactory.registerResolvableDependency(ApplicationContext.class, this);

		// 将早期后处理器注册为application监听器，用于检测内部bean。
		beanFactory.addBeanPostProcessor(new ApplicationListenerDetector(this));

		// 检测LoadTimeWeaver并准备编织(如果找到)。
		if (beanFactory.containsBean(LOAD_TIME_WEAVER_BEAN_NAME)) {
			beanFactory.addBeanPostProcessor(new LoadTimeWeaverAwareProcessor(beanFactory));
			// 为类型匹配设置一个临时类加载器。
			beanFactory.setTempClassLoader(new ContextTypeMatchClassLoader(beanFactory.getBeanClassLoader()));
		}

		// 注册默认环境bean
		// 意思是如果自定义的Bean中没有名为"systemProperties"和"systemEnvironment"的Bean，
		// 则注册两个Bean，Key为"systemProperties"和"systemEnvironment"，Value为Map，
		// 这两个Bean就是一些系统配置和系统环境信息
		if (!beanFactory.containsLocalBean(ENVIRONMENT_BEAN_NAME)) {
			beanFactory.registerSingleton(ENVIRONMENT_BEAN_NAME, getEnvironment());
		}
		if (!beanFactory.containsLocalBean(SYSTEM_PROPERTIES_BEAN_NAME)) {
			beanFactory.registerSingleton(SYSTEM_PROPERTIES_BEAN_NAME, getEnvironment().getSystemProperties());
		}
		if (!beanFactory.containsLocalBean(SYSTEM_ENVIRONMENT_BEAN_NAME)) {
			beanFactory.registerSingleton(SYSTEM_ENVIRONMENT_BEAN_NAME, getEnvironment().getSystemEnvironment());
		}
	}

	/**
	 * 在应用程序上下文的标准初始化之后修改其内部bean工厂。
	 * 所有bean定义都已加载，但还没有实例化bean。
	 * 这允许在特定的ApplicationContext实现中注册特殊的BeanPostProcessor等。
	 * @param beanFactory 应用程序上下文使用的bean工厂
	 */
	protected void postProcessBeanFactory(ConfigurableListableBeanFactory beanFactory) {
	}

	/**
	 * 实例化并调用所有已注册的BeanFactoryPostProcessor bean，如果给定显式顺序，则遵循显式顺序。
	 * <p>必须在单例实例化之前调用。
	 */
	protected void invokeBeanFactoryPostProcessors(ConfigurableListableBeanFactory beanFactory) {
		/**
		 * 这个地方需要注意getBeanFactoryPostProcessors()是获取手动给spring的BeanFactoryPostProcessor
		 * 自定义并不仅仅是程序员自己写的
		 * 自己写的可以加companent也可以不加
		 * 如果加了getBeanFactoryPostProcessors()这个地方得不得，是spring自己扫描的
		 * 为什么得不到getBeanFactoryPostProcessors()这个方法是直接获取一个list，
		 * 这个list是在AnnotationConfigApplicationContext被定义
		 * 所谓的自定义的就是你手动调用AnnotationConfigApplicationContext.addBeanFactoryPostProcessor();
		 */
		PostProcessorRegistrationDelegate.invokeBeanFactoryPostProcessors(beanFactory, getBeanFactoryPostProcessors());

		// 如果同时发现，检测LoadTimeWeaver并准备织入
		// (例如，通过ConfigurationClassPostProcessor注册的@Bean方法)
		if (beanFactory.getTempClassLoader() == null && beanFactory.containsBean(LOAD_TIME_WEAVER_BEAN_NAME)) {
			beanFactory.addBeanPostProcessor(new LoadTimeWeaverAwareProcessor(beanFactory));
			beanFactory.setTempClassLoader(new ContextTypeMatchClassLoader(beanFactory.getBeanClassLoader()));
		}
	}

	/**
	 * 实例化并注册所有BeanPostProcessor bean，如果给定则遵循显式顺序。
	 * <p>必须在单例实例化之前调用。
	 */
	protected void registerBeanPostProcessors(ConfigurableListableBeanFactory beanFactory) {
		PostProcessorRegistrationDelegate.registerBeanPostProcessors(beanFactory, this);
	}

	/**
	 * 初始化MessageSource.
	 * 如果在此上下文中没有定义父类，则使用父类。
	 */
	protected void initMessageSource() {
		ConfigurableListableBeanFactory beanFactory = getBeanFactory();
		// 查找是否包含了名为messageSource的bean，如果没有，创建一个默认的
		if (beanFactory.containsLocalBean(MESSAGE_SOURCE_BEAN_NAME)) {
			this.messageSource = beanFactory.getBean(MESSAGE_SOURCE_BEAN_NAME, MessageSource.class);
			// 让MessageSource知道父消息源。
			// 判断是否有父类且是一个分层级的messageSource，如果是将父容器的的messageSource设置到里边
			if (this.parent != null && this.messageSource instanceof HierarchicalMessageSource) {
				HierarchicalMessageSource hms = (HierarchicalMessageSource) this.messageSource;
				if (hms.getParentMessageSource() == null) {
					// 如果没有已注册的父消息源，则只将父上下文设置为父消息源。
					hms.setParentMessageSource(getInternalParentMessageSource());
				}
			}
			if (logger.isTraceEnabled()) {
				logger.trace("Using MessageSource [" + this.messageSource + "]");
			}
		}
		else {
			// 使用空MessageSource能够接受getMessage调用。
			DelegatingMessageSource dms = new DelegatingMessageSource();
			dms.setParentMessageSource(getInternalParentMessageSource());
			this.messageSource = dms;
			beanFactory.registerSingleton(MESSAGE_SOURCE_BEAN_NAME, this.messageSource);
			if (logger.isTraceEnabled()) {
				logger.trace("No '" + MESSAGE_SOURCE_BEAN_NAME + "' bean, using [" + this.messageSource + "]");
			}
		}
	}

	/**
	 * 初始化ApplicationEventMulticaster。
	 * 如果上下文中没有定义，则使用SimpleApplicationEventMulticaster。
	 * @see org.springframework.context.event.SimpleApplicationEventMulticaster
	 */
	protected void initApplicationEventMulticaster() {
		ConfigurableListableBeanFactory beanFactory = getBeanFactory();
		if (beanFactory.containsLocalBean(APPLICATION_EVENT_MULTICASTER_BEAN_NAME)) {
			this.applicationEventMulticaster =
					beanFactory.getBean(APPLICATION_EVENT_MULTICASTER_BEAN_NAME, ApplicationEventMulticaster.class);
			if (logger.isTraceEnabled()) {
				logger.trace("Using ApplicationEventMulticaster [" + this.applicationEventMulticaster + "]");
			}
		}
		else {
			this.applicationEventMulticaster = new SimpleApplicationEventMulticaster(beanFactory);
			beanFactory.registerSingleton(APPLICATION_EVENT_MULTICASTER_BEAN_NAME, this.applicationEventMulticaster);
			if (logger.isTraceEnabled()) {
				logger.trace("No '" + APPLICATION_EVENT_MULTICASTER_BEAN_NAME + "' bean, using " +
						"[" + this.applicationEventMulticaster.getClass().getSimpleName() + "]");
			}
		}
	}

	/**
	 * 初始化LifecycleProcessor。如果上下文中没有定义DefaultLifecycleProcessor，则使用它。
	 * @see org.springframework.context.support.DefaultLifecycleProcessor
	 */
	protected void initLifecycleProcessor() {
		ConfigurableListableBeanFactory beanFactory = getBeanFactory();
		if (beanFactory.containsLocalBean(LIFECYCLE_PROCESSOR_BEAN_NAME)) {
			this.lifecycleProcessor =
					beanFactory.getBean(LIFECYCLE_PROCESSOR_BEAN_NAME, LifecycleProcessor.class);
			if (logger.isTraceEnabled()) {
				logger.trace("Using LifecycleProcessor [" + this.lifecycleProcessor + "]");
			}
		}
		else {
			DefaultLifecycleProcessor defaultProcessor = new DefaultLifecycleProcessor();
			defaultProcessor.setBeanFactory(beanFactory);
			this.lifecycleProcessor = defaultProcessor;
			beanFactory.registerSingleton(LIFECYCLE_PROCESSOR_BEAN_NAME, this.lifecycleProcessor);
			if (logger.isTraceEnabled()) {
				logger.trace("No '" + LIFECYCLE_PROCESSOR_BEAN_NAME + "' bean, using " +
						"[" + this.lifecycleProcessor.getClass().getSimpleName() + "]");
			}
		}
	}

	/**
	 * 模板方法，可以重写该方法以添加特定于上下文的刷新工作。在实例化单例之前，在初始化特殊bean时调用。
	 * <p>这个方法实现是空的
	 * @throws BeansException 以防出错
	 * @see #refresh()
	 */
	protected void onRefresh() throws BeansException {
		// For subclasses: do nothing by default.
	}

	/**
	 * 添加实现ApplicationListener作为侦听器的bean。不影响其他侦听器，可以在不添加bean的情况下添加。
	 */
	protected void registerListeners() {
		// 首先注册静态指定的侦听器。
		for (ApplicationListener<?> listener : getApplicationListeners()) {
			getApplicationEventMulticaster().addApplicationListener(listener);
		}

		// 不要在这里初始化factorybean:我们需要不初始化所有常规bean，让后处理程序应用于它们!
		String[] listenerBeanNames = getBeanNamesForType(ApplicationListener.class, true, false);
		for (String listenerBeanName : listenerBeanNames) {
			getApplicationEventMulticaster().addApplicationListenerBean(listenerBeanName);
		}

		// 发布早期的应用程序事件，现在我们终于有一个多播…
		Set<ApplicationEvent> earlyEventsToProcess = this.earlyApplicationEvents;
		this.earlyApplicationEvents = null;
		if (earlyEventsToProcess != null) {
			for (ApplicationEvent earlyEvent : earlyEventsToProcess) {
				getApplicationEventMulticaster().multicastEvent(earlyEvent);
			}
		}
	}

	/**
	 * 完成此上下文的bean工厂的初始化，初始化所有剩余的单例bean。
	 */
	protected void finishBeanFactoryInitialization(ConfigurableListableBeanFactory beanFactory) {
		// 初始化此上下文的转换服务
		if (beanFactory.containsBean(CONVERSION_SERVICE_BEAN_NAME) &&
				beanFactory.isTypeMatch(CONVERSION_SERVICE_BEAN_NAME, ConversionService.class)) {
			beanFactory.setConversionService(
					beanFactory.getBean(CONVERSION_SERVICE_BEAN_NAME, ConversionService.class));
		}

		// 如果之前没有任何bean后处理器(例如PropertyPlaceholderConfigurer bean)注册，则注册一个默认的嵌入式值解析器：
		// 此时，主要用于在注解属性值解析。
		if (!beanFactory.hasEmbeddedValueResolver()) {
			beanFactory.addEmbeddedValueResolver(strVal -> getEnvironment().resolvePlaceholders(strVal));
		}

		// 提前初始化LoadTimeWeaverAware bean，以便尽早注册它们的转换器。
		String[] weaverAwareNames = beanFactory.getBeanNamesForType(LoadTimeWeaverAware.class, false, false);
		for (String weaverAwareName : weaverAwareNames) {
			getBean(weaverAwareName);
		}

		// 停止使用临时类加载器进行类型匹配。
		beanFactory.setTempClassLoader(null);

		// 允许缓存所有bean定义元数据，不期望有进一步的更改。
		beanFactory.freezeConfiguration();

		// 实例化所有的（非延迟加载）单例对象
		beanFactory.preInstantiateSingletons();
	}

	/**
	 * 完成此上下文的刷新，调用LifecycleProcessor的onRefresh()方法并发布
	 * {@link org.springframework.context.event.ContextRefreshedEvent}。
	 */
	protected void finishRefresh() {
		// 清除上下文级别的资源缓存(例如来自扫描的ASM元数据)。
		clearResourceCaches();

		// 初始化此上下文的生命周期处理器。
		initLifecycleProcessor();

		// 首先将refresh传播到生命周期处理器。
		getLifecycleProcessor().onRefresh();

		// 发布最终事件。
		publishEvent(new ContextRefreshedEvent(this));

		// 如果处于活动状态，请注册到LiveBeansView MBean。
		LiveBeansView.registerApplicationContext(this);
	}

	/**
	 * Cancel this context's refresh attempt, resetting the {@code active} flag
	 * after an exception got thrown.
	 * @param ex the exception that led to the cancellation
	 */
	protected void cancelRefresh(BeansException ex) {
		this.active.set(false);
	}

	/**
	 * Reset Spring's common reflection metadata caches, in particular the
	 * {@link ReflectionUtils}, {@link AnnotationUtils}, {@link ResolvableType}
	 * and {@link CachedIntrospectionResults} caches.
	 * @since 4.2
	 * @see ReflectionUtils#clearCache()
	 * @see AnnotationUtils#clearCache()
	 * @see ResolvableType#clearCache()
	 * @see CachedIntrospectionResults#clearClassLoader(ClassLoader)
	 */
	protected void resetCommonCaches() {
		ReflectionUtils.clearCache();
		AnnotationUtils.clearCache();
		ResolvableType.clearCache();
		CachedIntrospectionResults.clearClassLoader(getClassLoader());
	}


	/**
	 * Register a shutdown hook with the JVM runtime, closing this context
	 * on JVM shutdown unless it has already been closed at that time.
	 * <p>Delegates to {@code doClose()} for the actual closing procedure.
	 * @see Runtime#addShutdownHook
	 * @see #close()
	 * @see #doClose()
	 */
	@Override
	public void registerShutdownHook() {
		if (this.shutdownHook == null) {
			// No shutdown hook registered yet.
			this.shutdownHook = new Thread() {
				@Override
				public void run() {
					synchronized (startupShutdownMonitor) {
						doClose();
					}
				}
			};
			Runtime.getRuntime().addShutdownHook(this.shutdownHook);
		}
	}

	/**
	 * Callback for destruction of this instance, originally attached
	 * to a {@code DisposableBean} implementation (not anymore in 5.0).
	 * <p>The {@link #close()} method is the native way to shut down
	 * an ApplicationContext, which this method simply delegates to.
	 * @deprecated as of Spring Framework 5.0, in favor of {@link #close()}
	 */
	@Deprecated
	public void destroy() {
		close();
	}

	/**
	 * Close this application context, destroying all beans in its bean factory.
	 * <p>Delegates to {@code doClose()} for the actual closing procedure.
	 * Also removes a JVM shutdown hook, if registered, as it's not needed anymore.
	 * @see #doClose()
	 * @see #registerShutdownHook()
	 */
	@Override
	public void close() {
		synchronized (this.startupShutdownMonitor) {
			doClose();
			// If we registered a JVM shutdown hook, we don't need it anymore now:
			// We've already explicitly closed the context.
			if (this.shutdownHook != null) {
				try {
					Runtime.getRuntime().removeShutdownHook(this.shutdownHook);
				}
				catch (IllegalStateException ex) {
					// ignore - VM is already shutting down
				}
			}
		}
	}

	/**
	 * Actually performs context closing: publishes a ContextClosedEvent and
	 * destroys the singletons in the bean factory of this application context.
	 * <p>Called by both {@code close()} and a JVM shutdown hook, if any.
	 * @see org.springframework.context.event.ContextClosedEvent
	 * @see #destroyBeans()
	 * @see #close()
	 * @see #registerShutdownHook()
	 */
	protected void doClose() {
		// Check whether an actual close attempt is necessary...
		if (this.active.get() && this.closed.compareAndSet(false, true)) {
			if (logger.isDebugEnabled()) {
				logger.debug("Closing " + this);
			}

			LiveBeansView.unregisterApplicationContext(this);

			try {
				// Publish shutdown event.
				publishEvent(new ContextClosedEvent(this));
			}
			catch (Throwable ex) {
				logger.warn("Exception thrown from ApplicationListener handling ContextClosedEvent", ex);
			}

			// Stop all Lifecycle beans, to avoid delays during individual destruction.
			if (this.lifecycleProcessor != null) {
				try {
					this.lifecycleProcessor.onClose();
				}
				catch (Throwable ex) {
					logger.warn("Exception thrown from LifecycleProcessor on context close", ex);
				}
			}

			// Destroy all cached singletons in the context's BeanFactory.
			destroyBeans();

			// Close the state of this context itself.
			closeBeanFactory();

			// Let subclasses do some final clean-up if they wish...
			onClose();

			// Reset local application listeners to pre-refresh state.
			if (this.earlyApplicationListeners != null) {
				this.applicationListeners.clear();
				this.applicationListeners.addAll(this.earlyApplicationListeners);
			}

			// Switch to inactive.
			this.active.set(false);
		}
	}

	/**
	 * 用于销毁此上下文管理的所有bean的模板方法。
<<<<<<< HEAD
	 * 默认实现在这个上下文中销毁所有缓存的单例，调用{@code DisposableBean.destroy()} 和/或 指定的“destroy-method”。
	 * <p>当上下文的BeanFactory仍然处于活动状态时，可以通过重写在标准单例销毁之前或之后添加特定于上下文的bean销毁步骤。
=======
	 * 默认实现调用{@code DisposableBean.destroy()}和/或指定的“destroy-method”，销毁此上下文中所有缓存的单例。
	 * Template method for destroying all beans that this context manages.
	 * The default implementation destroy all cached singletons in this context,
	 * invoking {@code DisposableBean.destroy()} and/or the specified
	 * "destroy-method".
	 * <p>Can be overridden to add context-specific bean destruction steps
	 * right before or right after standard singleton destruction,
	 * while the context's BeanFactory is still active.
>>>>>>> 3a2c0341
	 * @see #getBeanFactory()
	 * @see org.springframework.beans.factory.config.ConfigurableBeanFactory#destroySingletons()
	 */
	protected void destroyBeans() {
		getBeanFactory().destroySingletons();
	}

	/**
	 * Template method which can be overridden to add context-specific shutdown work.
	 * The default implementation is empty.
	 * <p>Called at the end of {@link #doClose}'s shutdown procedure, after
	 * this context's BeanFactory has been closed. If custom shutdown logic
	 * needs to execute while the BeanFactory is still active, override
	 * the {@link #destroyBeans()} method instead.
	 */
	protected void onClose() {
		// For subclasses: do nothing by default.
	}

	@Override
	public boolean isActive() {
		return this.active.get();
	}

	/**
	 * Assert that this context's BeanFactory is currently active,
	 * throwing an {@link IllegalStateException} if it isn't.
	 * <p>Invoked by all {@link BeanFactory} delegation methods that depend
	 * on an active context, i.e. in particular all bean accessor methods.
	 * <p>The default implementation checks the {@link #isActive() 'active'} status
	 * of this context overall. May be overridden for more specific checks, or for a
	 * no-op if {@link #getBeanFactory()} itself throws an exception in such a case.
	 */
	protected void assertBeanFactoryActive() {
		if (!this.active.get()) {
			if (this.closed.get()) {
				throw new IllegalStateException(getDisplayName() + " has been closed already");
			}
			else {
				throw new IllegalStateException(getDisplayName() + " has not been refreshed yet");
			}
		}
	}


	//---------------------------------------------------------------------
	// BeanFactory接口的实现
	//---------------------------------------------------------------------

	@Override
	public Object getBean(String name) throws BeansException {
		assertBeanFactoryActive();
		return getBeanFactory().getBean(name);
	}

	@Override
	public <T> T getBean(String name, Class<T> requiredType) throws BeansException {
		assertBeanFactoryActive();
		return getBeanFactory().getBean(name, requiredType);
	}

	@Override
	public Object getBean(String name, Object... args) throws BeansException {
		assertBeanFactoryActive();
		return getBeanFactory().getBean(name, args);
	}

	@Override
	public <T> T getBean(Class<T> requiredType) throws BeansException {
		assertBeanFactoryActive();
		return getBeanFactory().getBean(requiredType);
	}

	@Override
	public <T> T getBean(Class<T> requiredType, Object... args) throws BeansException {
		assertBeanFactoryActive();
		return getBeanFactory().getBean(requiredType, args);
	}

	@Override
	public <T> ObjectProvider<T> getBeanProvider(Class<T> requiredType) {
		assertBeanFactoryActive();
		return getBeanFactory().getBeanProvider(requiredType);
	}

	@Override
	public <T> ObjectProvider<T> getBeanProvider(ResolvableType requiredType) {
		assertBeanFactoryActive();
		return getBeanFactory().getBeanProvider(requiredType);
	}

	@Override
	public boolean containsBean(String name) {
		return getBeanFactory().containsBean(name);
	}

	@Override
	public boolean isSingleton(String name) throws NoSuchBeanDefinitionException {
		assertBeanFactoryActive();
		return getBeanFactory().isSingleton(name);
	}

	@Override
	public boolean isPrototype(String name) throws NoSuchBeanDefinitionException {
		assertBeanFactoryActive();
		return getBeanFactory().isPrototype(name);
	}

	@Override
	public boolean isTypeMatch(String name, ResolvableType typeToMatch) throws NoSuchBeanDefinitionException {
		assertBeanFactoryActive();
		return getBeanFactory().isTypeMatch(name, typeToMatch);
	}

	@Override
	public boolean isTypeMatch(String name, Class<?> typeToMatch) throws NoSuchBeanDefinitionException {
		assertBeanFactoryActive();
		return getBeanFactory().isTypeMatch(name, typeToMatch);
	}

	@Override
	@Nullable
	public Class<?> getType(String name) throws NoSuchBeanDefinitionException {
		assertBeanFactoryActive();
		return getBeanFactory().getType(name);
	}

	@Override
	public String[] getAliases(String name) {
		return getBeanFactory().getAliases(name);
	}


	//---------------------------------------------------------------------
	// Implementation of ListableBeanFactory interface
	//---------------------------------------------------------------------

	@Override
	public boolean containsBeanDefinition(String beanName) {
		return getBeanFactory().containsBeanDefinition(beanName);
	}

	@Override
	public int getBeanDefinitionCount() {
		return getBeanFactory().getBeanDefinitionCount();
	}

	@Override
	public String[] getBeanDefinitionNames() {
		return getBeanFactory().getBeanDefinitionNames();
	}

	@Override
	public String[] getBeanNamesForType(ResolvableType type) {
		assertBeanFactoryActive();
		return getBeanFactory().getBeanNamesForType(type);
	}

	@Override
	public String[] getBeanNamesForType(@Nullable Class<?> type) {
		assertBeanFactoryActive();
		return getBeanFactory().getBeanNamesForType(type);
	}

	@Override
	public String[] getBeanNamesForType(@Nullable Class<?> type, boolean includeNonSingletons, boolean allowEagerInit) {
		assertBeanFactoryActive();
		return getBeanFactory().getBeanNamesForType(type, includeNonSingletons, allowEagerInit);
	}

	@Override
	public <T> Map<String, T> getBeansOfType(@Nullable Class<T> type) throws BeansException {
		assertBeanFactoryActive();
		return getBeanFactory().getBeansOfType(type);
	}

	@Override
	public <T> Map<String, T> getBeansOfType(@Nullable Class<T> type, boolean includeNonSingletons, boolean allowEagerInit)
			throws BeansException {

		assertBeanFactoryActive();
		return getBeanFactory().getBeansOfType(type, includeNonSingletons, allowEagerInit);
	}

	@Override
	public String[] getBeanNamesForAnnotation(Class<? extends Annotation> annotationType) {
		assertBeanFactoryActive();
		return getBeanFactory().getBeanNamesForAnnotation(annotationType);
	}

	@Override
	public Map<String, Object> getBeansWithAnnotation(Class<? extends Annotation> annotationType)
			throws BeansException {

		assertBeanFactoryActive();
		return getBeanFactory().getBeansWithAnnotation(annotationType);
	}

	@Override
	@Nullable
	public <A extends Annotation> A findAnnotationOnBean(String beanName, Class<A> annotationType)
			throws NoSuchBeanDefinitionException {

		assertBeanFactoryActive();
		return getBeanFactory().findAnnotationOnBean(beanName, annotationType);
	}


	//---------------------------------------------------------------------
	// Implementation of HierarchicalBeanFactory interface
	//---------------------------------------------------------------------

	@Override
	@Nullable
	public BeanFactory getParentBeanFactory() {
		return getParent();
	}

	@Override
	public boolean containsLocalBean(String name) {
		return getBeanFactory().containsLocalBean(name);
	}

	/**
	 * Return the internal bean factory of the parent context if it implements
	 * ConfigurableApplicationContext; else, return the parent context itself.
	 * @see org.springframework.context.ConfigurableApplicationContext#getBeanFactory
	 */
	@Nullable
	protected BeanFactory getInternalParentBeanFactory() {
		return (getParent() instanceof ConfigurableApplicationContext ?
				((ConfigurableApplicationContext) getParent()).getBeanFactory() : getParent());
	}


	//---------------------------------------------------------------------
	// Implementation of MessageSource interface
	//---------------------------------------------------------------------

	@Override
	public String getMessage(String code, @Nullable Object[] args, @Nullable String defaultMessage, Locale locale) {
		return getMessageSource().getMessage(code, args, defaultMessage, locale);
	}

	@Override
	public String getMessage(String code, @Nullable Object[] args, Locale locale) throws NoSuchMessageException {
		return getMessageSource().getMessage(code, args, locale);
	}

	@Override
	public String getMessage(MessageSourceResolvable resolvable, Locale locale) throws NoSuchMessageException {
		return getMessageSource().getMessage(resolvable, locale);
	}

	/**
	 * Return the internal MessageSource used by the context.
	 * @return the internal MessageSource (never {@code null})
	 * @throws IllegalStateException if the context has not been initialized yet
	 */
	private MessageSource getMessageSource() throws IllegalStateException {
		if (this.messageSource == null) {
			throw new IllegalStateException("MessageSource not initialized - " +
					"call 'refresh' before accessing messages via the context: " + this);
		}
		return this.messageSource;
	}

	/**
	 * 如果父上下文的内部消息源也是AbstractApplicationContext，返回父上下文的内部消息源;否则，返回父上下文本身。
	 */
	@Nullable
	protected MessageSource getInternalParentMessageSource() {
		return (getParent() instanceof AbstractApplicationContext ?
				((AbstractApplicationContext) getParent()).messageSource : getParent());
	}


	//---------------------------------------------------------------------
	// Implementation of ResourcePatternResolver interface
	//---------------------------------------------------------------------

	@Override
	public Resource[] getResources(String locationPattern) throws IOException {
		return this.resourcePatternResolver.getResources(locationPattern);
	}


	//---------------------------------------------------------------------
	// Implementation of Lifecycle interface
	//---------------------------------------------------------------------

	@Override
	public void start() {
		getLifecycleProcessor().start();
		publishEvent(new ContextStartedEvent(this));
	}

	@Override
	public void stop() {
		getLifecycleProcessor().stop();
		publishEvent(new ContextStoppedEvent(this));
	}

	@Override
	public boolean isRunning() {
		return (this.lifecycleProcessor != null && this.lifecycleProcessor.isRunning());
	}


	//---------------------------------------------------------------------
	// Abstract methods that must be implemented by subclasses
	//---------------------------------------------------------------------

	/**
	 * 子类必须实现此方法来执行实际的配置负载。方法在任何其他初始化工作之前由{@link #refresh()}调用。
	 * <p>子类将创建一个新的bean工厂并保存对它的引用，或者返回它所保存的一个bean工厂实例。
	 * 在后一种情况下，如果不止一次刷新上下文，它通常会抛出一个IllegalStateException。
	 * @throws BeansException 如果bean工厂的初始化失败
	 * @throws IllegalStateException 如果已经初始化，并且不支持多次刷新尝试
	 */
	protected abstract void refreshBeanFactory() throws BeansException, IllegalStateException;

	/**
	 * Subclasses must implement this method to release their internal bean factory.
	 * This method gets invoked by {@link #close()} after all other shutdown work.
	 * <p>Should never throw an exception but rather log shutdown failures.
	 */
	protected abstract void closeBeanFactory();

	/**
	 * Subclasses must return their internal bean factory here. They should implement the
	 * lookup efficiently, so that it can be called repeatedly without a performance penalty.
	 * <p>Note: Subclasses should check whether the context is still active before
	 * returning the internal bean factory. The internal factory should generally be
	 * considered unavailable once the context has been closed.
	 * @return this application context's internal bean factory (never {@code null})
	 * @throws IllegalStateException if the context does not hold an internal bean factory yet
	 * (usually if {@link #refresh()} has never been called) or if the context has been
	 * closed already
	 * @see #refreshBeanFactory()
	 * @see #closeBeanFactory()
	 */
	@Override
	public abstract ConfigurableListableBeanFactory getBeanFactory() throws IllegalStateException;


	/**
	 * Return information about this context.
	 */
	@Override
	public String toString() {
		StringBuilder sb = new StringBuilder(getDisplayName());
		sb.append(", started on ").append(new Date(getStartupDate()));
		ApplicationContext parent = getParent();
		if (parent != null) {
			sb.append(", parent: ").append(parent.getDisplayName());
		}
		return sb.toString();
	}

}<|MERGE_RESOLUTION|>--- conflicted
+++ resolved
@@ -152,7 +152,8 @@
 
 
 	static {
-		// 在WebLogic 8.1中，预先加载ContextClosedEvent类，以避免在应用程序关闭时出现奇怪的类加载器问题。(Dustin Woods 提供。)
+		// Eagerly load the ContextClosedEvent class to avoid weird classloader issues
+		// on application shutdown in WebLogic 8.1. (Reported by Dustin Woods.)
 		ContextClosedEvent.class.getName();
 	}
 
@@ -177,16 +178,16 @@
 	/** 用于刷新方法中的BeanFactoryPostProcessors */
 	private final List<BeanFactoryPostProcessor> beanFactoryPostProcessors = new ArrayList<>();
 
-	/** 此上下文启动时的系统时间(以毫秒为单位)。 */
+	/** System time in milliseconds when this context started. */
 	private long startupDate;
 
-	/** 标志，指示此上下文当前是否处于活动状态。 */
+	/** Flag that indicates whether this context is currently active. */
 	private final AtomicBoolean active = new AtomicBoolean();
 
-	/** 标志，指示此上下文是否已关闭。 */
+	/** Flag that indicates whether this context has been closed already. */
 	private final AtomicBoolean closed = new AtomicBoolean();
 
-	/** 用于“refresh”和“destroy”的同步监视器。*/
+	/** Synchronization monitor for the "refresh" and "destroy". */
 	private final Object startupShutdownMonitor = new Object();
 
 	/** Reference to the JVM shutdown hook, if registered. */
@@ -565,33 +566,32 @@
 							"cancelling refresh attempt: " + ex);
 				}
 
-				// 销毁已经创建的单例，以避免挂起资源。
+				// Destroy already created singletons to avoid dangling resources.
 				destroyBeans();
 
-				// 重置'active'标志.
+				// Reset 'active' flag.
 				cancelRefresh(ex);
 
-				// 将异常传播给调用者。
+				// Propagate exception to caller.
 				throw ex;
 			}
 
 			finally {
-				// 重置Spring核心中的公共内省缓存，因为我们可能再也不需要单例bean的元数据了……
+				// Reset common introspection caches in Spring's core, since we
+				// might not ever need metadata for singleton beans anymore...
 				resetCommonCaches();
 			}
 		}
 	}
 
 	/**
-	 * 准备此上下文用于刷新、设置其启动日期和活动标志以及执行任何属性源的初始化。
+	 * Prepare this context for refreshing, setting its startup date and
+	 * active flag as well as performing any initialization of property sources.
 	 */
 	protected void prepareRefresh() {
-		// 切换到活跃。
-		// 记录启动时间
+		// Switch to active.
 		this.startupDate = System.currentTimeMillis();
-		// 设置关闭状态为false
 		this.closed.set(false);
-		// 设置活动状态为true
 		this.active.set(true);
 
 		if (logger.isDebugEnabled()) {
@@ -608,36 +608,37 @@
 		// 估计spring是期待后面的版本有子类去实现吧
 		initPropertySources();
 
-		// 验证所有标记为必需的属性都是可解析的
-		// 参见 ConfigurablePropertyResolver#setRequiredProperties
+		// Validate that all properties marked as required are resolvable:
+		// see ConfigurablePropertyResolver#setRequiredProperties
 		getEnvironment().validateRequiredProperties();
 
-		// 存储预刷新ApplicationListeners...
+		// Store pre-refresh ApplicationListeners...
 		if (this.earlyApplicationListeners == null) {
 			this.earlyApplicationListeners = new LinkedHashSet<>(this.applicationListeners);
 		}
 		else {
-			// 将本地应用程序侦听器重置为预刷新状态。
+			// Reset local application listeners to pre-refresh state.
 			this.applicationListeners.clear();
 			this.applicationListeners.addAll(this.earlyApplicationListeners);
 		}
 
-		// 允许收集早期的ApplicationEvents，一旦多播可用，就可以发布它们……
+		// Allow for the collection of early ApplicationEvents,
+		// to be published once the multicaster is available...
 		this.earlyApplicationEvents = new LinkedHashSet<>();
 	}
 
 	/**
-	 * <p>用实际实例替换任何存根属性源。
+	 * <p>Replace any stub property sources with actual instances.
 	 * @see org.springframework.core.env.PropertySource.StubPropertySource
 	 * @see org.springframework.web.context.support.WebApplicationContextUtils#initServletPropertySources
 	 */
 	protected void initPropertySources() {
-		// 对于子类:默认情况下什么也不做。
-	}
-
-	/**
-	 * 告诉子类刷新内部bean工厂。
-	 * @return 刷新后的BeanFactory实例
+		// For subclasses: do nothing by default.
+	}
+
+	/**
+	 * Tell the subclass to refresh the internal bean factory.
+	 * @return the fresh BeanFactory instance
 	 * @see #refreshBeanFactory()
 	 * @see #getBeanFactory()
 	 */
@@ -705,10 +706,11 @@
 	}
 
 	/**
-	 * 在应用程序上下文的标准初始化之后修改其内部bean工厂。
-	 * 所有bean定义都已加载，但还没有实例化bean。
-	 * 这允许在特定的ApplicationContext实现中注册特殊的BeanPostProcessor等。
-	 * @param beanFactory 应用程序上下文使用的bean工厂
+	 * Modify the application context's internal bean factory after its standard
+	 * initialization. All bean definitions will have been loaded, but no beans
+	 * will have been instantiated yet. This allows for registering special
+	 * BeanPostProcessors etc in certain ApplicationContext implementations.
+	 * @param beanFactory the bean factory used by the application context
 	 */
 	protected void postProcessBeanFactory(ConfigurableListableBeanFactory beanFactory) {
 	}
@@ -725,7 +727,7 @@
 		 * 如果加了getBeanFactoryPostProcessors()这个地方得不得，是spring自己扫描的
 		 * 为什么得不到getBeanFactoryPostProcessors()这个方法是直接获取一个list，
 		 * 这个list是在AnnotationConfigApplicationContext被定义
-		 * 所谓的自定义的就是你手动调用AnnotationConfigApplicationContext.addBeanFactoryPostProcessor();
+		 * 所谓的自定义的就是你手动调用AnnotationConfigApplicationContext.addBeanFactoryPostProcesor();
 		 */
 		PostProcessorRegistrationDelegate.invokeBeanFactoryPostProcessors(beanFactory, getBeanFactoryPostProcessors());
 
@@ -1061,12 +1063,6 @@
 	}
 
 	/**
-	 * 用于销毁此上下文管理的所有bean的模板方法。
-<<<<<<< HEAD
-	 * 默认实现在这个上下文中销毁所有缓存的单例，调用{@code DisposableBean.destroy()} 和/或 指定的“destroy-method”。
-	 * <p>当上下文的BeanFactory仍然处于活动状态时，可以通过重写在标准单例销毁之前或之后添加特定于上下文的bean销毁步骤。
-=======
-	 * 默认实现调用{@code DisposableBean.destroy()}和/或指定的“destroy-method”，销毁此上下文中所有缓存的单例。
 	 * Template method for destroying all beans that this context manages.
 	 * The default implementation destroy all cached singletons in this context,
 	 * invoking {@code DisposableBean.destroy()} and/or the specified
@@ -1074,7 +1070,6 @@
 	 * <p>Can be overridden to add context-specific bean destruction steps
 	 * right before or right after standard singleton destruction,
 	 * while the context's BeanFactory is still active.
->>>>>>> 3a2c0341
 	 * @see #getBeanFactory()
 	 * @see org.springframework.beans.factory.config.ConfigurableBeanFactory#destroySingletons()
 	 */
@@ -1389,11 +1384,14 @@
 	//---------------------------------------------------------------------
 
 	/**
-	 * 子类必须实现此方法来执行实际的配置负载。方法在任何其他初始化工作之前由{@link #refresh()}调用。
-	 * <p>子类将创建一个新的bean工厂并保存对它的引用，或者返回它所保存的一个bean工厂实例。
-	 * 在后一种情况下，如果不止一次刷新上下文，它通常会抛出一个IllegalStateException。
-	 * @throws BeansException 如果bean工厂的初始化失败
-	 * @throws IllegalStateException 如果已经初始化，并且不支持多次刷新尝试
+	 * Subclasses must implement this method to perform the actual configuration load.
+	 * The method is invoked by {@link #refresh()} before any other initialization work.
+	 * <p>A subclass will either create a new bean factory and hold a reference to it,
+	 * or return a single BeanFactory instance that it holds. In the latter case, it will
+	 * usually throw an IllegalStateException if refreshing the context more than once.
+	 * @throws BeansException if initialization of the bean factory failed
+	 * @throws IllegalStateException if already initialized and multiple refresh
+	 * attempts are not supported
 	 */
 	protected abstract void refreshBeanFactory() throws BeansException, IllegalStateException;
 
