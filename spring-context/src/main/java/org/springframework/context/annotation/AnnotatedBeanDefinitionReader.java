/*
 * Copyright 2002-2019 the original author or authors.
 *
 * Licensed under the Apache License, Version 2.0 (the "License");
 * you may not use this file except in compliance with the License.
 * You may obtain a copy of the License at
 *
 *      https://www.apache.org/licenses/LICENSE-2.0
 *
 * Unless required by applicable law or agreed to in writing, software
 * distributed under the License is distributed on an "AS IS" BASIS,
 * WITHOUT WARRANTIES OR CONDITIONS OF ANY KIND, either express or implied.
 * See the License for the specific language governing permissions and
 * limitations under the License.
 */

package org.springframework.context.annotation;

import java.lang.annotation.Annotation;
import java.util.function.Supplier;

import org.springframework.beans.factory.annotation.AnnotatedGenericBeanDefinition;
import org.springframework.beans.factory.config.BeanDefinition;
import org.springframework.beans.factory.config.BeanDefinitionCustomizer;
import org.springframework.beans.factory.config.BeanDefinitionHolder;
import org.springframework.beans.factory.support.AutowireCandidateQualifier;
import org.springframework.beans.factory.support.BeanDefinitionReaderUtils;
import org.springframework.beans.factory.support.BeanDefinitionRegistry;
import org.springframework.beans.factory.support.BeanNameGenerator;
import org.springframework.core.env.Environment;
import org.springframework.core.env.EnvironmentCapable;
import org.springframework.core.env.StandardEnvironment;
import org.springframework.lang.Nullable;
import org.springframework.util.Assert;

/**
 * Convenient adapter for programmatic registration of annotated bean classes.
 * This is an alternative to {@link ClassPathBeanDefinitionScanner}, applying
 * the same resolution of annotations but for explicitly registered classes only.
 *
 * @author Juergen Hoeller
 * @author Chris Beams
 * @author Sam Brannen
 * @author Phillip Webb
 * @since 3.0
 * @see AnnotationConfigApplicationContext#register
 */
public class AnnotatedBeanDefinitionReader {

	private final BeanDefinitionRegistry registry;

	private BeanNameGenerator beanNameGenerator = AnnotationBeanNameGenerator.INSTANCE;

	/**
	 * 注解范围解析器
	 */
	private ScopeMetadataResolver scopeMetadataResolver = new AnnotationScopeMetadataResolver();

	/**
	 * 用于计算{@link Conditional}注解
	 */
	private ConditionEvaluator conditionEvaluator;


	/**
	 *  这里的BeanDefinitionRegistry registry是通过在AnnotationConfigApplicationContext
	 *  的构造方法中传进来的this
	 *  由此说明AnnotationConfigApplicationContext是一个BeanDefinitionRegistry类型的类
	 *  何以证明我们可以看到AnnotationConfigApplicationContext的类关系：
	 *  GenericApplicationContext extends AbstractApplicationContext implements BeanDefinitionRegistry
	 *  看到他实现了BeanDefinitionRegistry证明上面的说法，那么BeanDefinitionRegistry的作用是什么呢？
	 *  BeanDefinitionRegistry 顾名思义就是BeanDefinition的注册器
	 *  那么何为BeanDefinition呢？参考BeanDefinition的源码的注释
	 */
	public AnnotatedBeanDefinitionReader(BeanDefinitionRegistry registry) {
		/**
		 * 生成一个Reader，添加后置处理器，解析bean定义，Config文件等
		 */
		this(registry, getOrCreateEnvironment(registry));
	}

	/**
	 * 为给定注册表创建一个新的{@code AnnotatedBeanDefinitionReader}，并使用给定的{@link Environment}。
	 * @param registry 以{@code BeanDefinitionRegistry}的形式将bean定义加载到{@code BeanFactory}中
	 * @param environment 在评估bean定义概要文件时要使用的{@code Environment}。
	 * @since 3.1
	 */
	public AnnotatedBeanDefinitionReader(BeanDefinitionRegistry registry, Environment environment) {
		Assert.notNull(registry, "BeanDefinitionRegistry must not be null");
		Assert.notNull(environment, "Environment must not be null");
		this.registry = registry;
		// 创建用于计算{@link Conditional}注解类
		this.conditionEvaluator = new ConditionEvaluator(registry, environment, null);
		// 在给定注册表中注册所有相关的注释后处理器。
		AnnotationConfigUtils.registerAnnotationConfigProcessors(this.registry);
	}


	/**
	 * Return the BeanDefinitionRegistry that this scanner operates on.
	 */
	public final BeanDefinitionRegistry getRegistry() {
		return this.registry;
	}

	/**
	 * Set the Environment to use when evaluating whether
	 * {@link Conditional @Conditional}-annotated component classes should be registered.
	 * <p>The default is a {@link StandardEnvironment}.
	 * @see #registerBean(Class, String, Class...)
	 */
	public void setEnvironment(Environment environment) {
		this.conditionEvaluator = new ConditionEvaluator(this.registry, environment, null);
	}

	/**
	 * Set the BeanNameGenerator to use for detected bean classes.
	 * <p>The default is a {@link AnnotationBeanNameGenerator}.
	 */
	public void setBeanNameGenerator(@Nullable BeanNameGenerator beanNameGenerator) {
		this.beanNameGenerator =
				(beanNameGenerator != null ? beanNameGenerator : AnnotationBeanNameGenerator.INSTANCE);
	}

	/**
	 * Set the ScopeMetadataResolver to use for detected bean classes.
	 * <p>The default is an {@link AnnotationScopeMetadataResolver}.
	 */
	public void setScopeMetadataResolver(@Nullable ScopeMetadataResolver scopeMetadataResolver) {
		this.scopeMetadataResolver =
				(scopeMetadataResolver != null ? scopeMetadataResolver : new AnnotationScopeMetadataResolver());
	}


	/**
	 * 注册一个或多个要处理的注解类
	 * <p>对{@code register}的调用是幂等的；多次添加同一个带注释的类不会产生额外的效果。
	 * @param annotatedClasses 一个或多个注解类，例如：{@link Configuration @Configuration}类
	 */
	public void register(Class<?>... annotatedClasses) {
		// 遍历添加的注解类，执行注册
		for (Class<?> annotatedClass : annotatedClasses) {
			// 执行注册
			registerBean(annotatedClass);
		}
	}

	/**
	 * 注册来自给定bean类的bean，从类声明的注释派生其元数据。
	 * @param annotatedClass bean的Class
	 */
	public void registerBean(Class<?> annotatedClass) {
		// 执行注册bean
		doRegisterBean(annotatedClass, null, null, null, null);
	}

	/**
	 * Register a bean from the given bean class, deriving its metadata from
	 * class-declared annotations.
	 * @param annotatedClass the class of the bean
	 * @param name an explicit name for the bean
	 * (or {@code null} for generating a default bean name)
	 * @since 5.2
	 */
	public void registerBean(Class<?> annotatedClass, @Nullable String name) {
		doRegisterBean(annotatedClass, name, null, null, null);
	}

	/**
	 * Register a bean from the given bean class, deriving its metadata from
	 * class-declared annotations.
	 * @param annotatedClass the class of the bean
	 * @param qualifiers specific qualifier annotations to consider,
	 * in addition to qualifiers at the bean class level
	 */
	@SuppressWarnings("unchecked")
	public void registerBean(Class<?> annotatedClass, Class<? extends Annotation>... qualifiers) {
		doRegisterBean(annotatedClass, null, qualifiers, null, null);
	}

	/**
	 * Register a bean from the given bean class, deriving its metadata from
	 * class-declared annotations.
	 * @param annotatedClass the class of the bean
	 * @param name an explicit name for the bean
	 * (or {@code null} for generating a default bean name)
	 * @param qualifiers specific qualifier annotations to consider,
	 * in addition to qualifiers at the bean class level
	 */
	@SuppressWarnings("unchecked")
	public void registerBean(Class<?> annotatedClass, @Nullable String name,
			Class<? extends Annotation>... qualifiers) {

		doRegisterBean(annotatedClass, name, qualifiers, null, null);
	}

	/**
	 * Register a bean from the given bean class, deriving its metadata from
	 * class-declared annotations, using the given supplier for obtaining a new
	 * instance (possibly declared as a lambda expression or method reference).
	 * @param annotatedClass the class of the bean
	 * @param supplier a callback for creating an instance of the bean
	 * (may be {@code null})
	 * @since 5.0
	 */
	public <T> void registerBean(Class<T> annotatedClass, @Nullable Supplier<T> supplier) {
		doRegisterBean(annotatedClass, null, null, supplier, null);
	}

	/**
	 * Register a bean from the given bean class, deriving its metadata from
	 * class-declared annotations, using the given supplier for obtaining a new
	 * instance (possibly declared as a lambda expression or method reference).
	 * @param annotatedClass the class of the bean
	 * @param name an explicit name for the bean
	 * (or {@code null} for generating a default bean name)
	 * @param supplier a callback for creating an instance of the bean
	 * (may be {@code null})
	 * @since 5.0
	 */
	public <T> void registerBean(Class<T> annotatedClass, @Nullable String name, @Nullable Supplier<T> supplier) {
		doRegisterBean(annotatedClass, name, null, supplier, null);
	}

	/**
	 * Register a bean from the given bean class, deriving its metadata from
	 * class-declared annotations.
	 * @param annotatedClass the class of the bean
	 * @param name an explicit name for the bean
	 * (or {@code null} for generating a default bean name)
	 * @param supplier a callback for creating an instance of the bean
	 * (may be {@code null})
	 * @param customizers one or more callbacks for customizing the factory's
	 * {@link BeanDefinition}, e.g. setting a lazy-init or primary flag
	 * @since 5.2
	 */
	public <T> void registerBean(Class<T> annotatedClass, @Nullable String name, @Nullable Supplier<T> supplier,
			BeanDefinitionCustomizer... customizers) {

		doRegisterBean(annotatedClass, name, null, supplier, customizers);
	}

	/**
	 * 注册来自给定bean类的bean，从类声明的注解派生其元数据。
	 * @param annotatedClass bean类
	 * @param name bean的显式名称
	 * @param supplier 用于创建bean实例的回调函数(可能是{@code null})
	 * @param qualifiers 除了bean类级别上的限定符之外，还需要考虑特定的限定符注释(如果有的话)
	 * @param customizers 一个或多个回调函数，用于定制工厂的{@link BeanDefinition}，例如设置一个lazy-init或primary标志
	 * @since 5.0
	 */
	private <T> void doRegisterBean(Class<T> annotatedClass, @Nullable String name,
			@Nullable Class<? extends Annotation>[] qualifiers, @Nullable Supplier<T> supplier,
			@Nullable BeanDefinitionCustomizer[] customizers) {

		// 生成注解bean定义
		AnnotatedGenericBeanDefinition abd = new AnnotatedGenericBeanDefinition(annotatedClass);
		if (this.conditionEvaluator.shouldSkip(abd.getMetadata())) {
			return;
		}

		// 指定创建bean实例的回调函数
		abd.setInstanceSupplier(supplier);
		// 解析bean定义的注解范围
		ScopeMetadata scopeMetadata = this.scopeMetadataResolver.resolveScopeMetadata(abd);
		abd.setScope(scopeMetadata.getScopeName());

<<<<<<< HEAD
		// 生成bean名称
=======
		// 如果在bean的注解中存在指定名称的属性，则解析为bean名称，否则生成默认bean名称
>>>>>>> 3a2c0341
		String beanName = (name != null ? name : this.beanNameGenerator.generateBeanName(abd, this.registry));

		AnnotationConfigUtils.processCommonDefinitionAnnotations(abd);
		if (qualifiers != null) {
			for (Class<? extends Annotation> qualifier : qualifiers) {
				if (Primary.class == qualifier) {
					abd.setPrimary(true);
				}
				else if (Lazy.class == qualifier) {
					abd.setLazyInit(true);
				}
				else {
					abd.addQualifier(new AutowireCandidateQualifier(qualifier));
				}
			}
		}
		// 根据指定的自定义内容，设置bean定义
		if (customizers != null) {
			for (BeanDefinitionCustomizer customizer : customizers) {
				customizer.customize(abd);
			}
		}

		// 生成对应定义和名称的holder
		BeanDefinitionHolder definitionHolder = new BeanDefinitionHolder(abd, beanName);
		// 设置bean范围定义
		definitionHolder = AnnotationConfigUtils.applyScopedProxyMode(scopeMetadata, definitionHolder, this.registry);
		// 注册bean定义
		BeanDefinitionReaderUtils.registerBeanDefinition(definitionHolder, this.registry);
	}


	/**
	 * 如果可能，从给定的注册表获取环境，否则返回一个新的StandardEnvironment。
	 */
	private static Environment getOrCreateEnvironment(BeanDefinitionRegistry registry) {
		Assert.notNull(registry, "BeanDefinitionRegistry must not be null");
		if (registry instanceof EnvironmentCapable) {
			return ((EnvironmentCapable) registry).getEnvironment();
		}
		return new StandardEnvironment();
	}

}<|MERGE_RESOLUTION|>--- conflicted
+++ resolved
@@ -265,11 +265,6 @@
 		ScopeMetadata scopeMetadata = this.scopeMetadataResolver.resolveScopeMetadata(abd);
 		abd.setScope(scopeMetadata.getScopeName());
 
-<<<<<<< HEAD
-		// 生成bean名称
-=======
-		// 如果在bean的注解中存在指定名称的属性，则解析为bean名称，否则生成默认bean名称
->>>>>>> 3a2c0341
 		String beanName = (name != null ? name : this.beanNameGenerator.generateBeanName(abd, this.registry));
 
 		AnnotationConfigUtils.processCommonDefinitionAnnotations(abd);
@@ -286,18 +281,14 @@
 				}
 			}
 		}
-		// 根据指定的自定义内容，设置bean定义
 		if (customizers != null) {
 			for (BeanDefinitionCustomizer customizer : customizers) {
 				customizer.customize(abd);
 			}
 		}
 
-		// 生成对应定义和名称的holder
 		BeanDefinitionHolder definitionHolder = new BeanDefinitionHolder(abd, beanName);
-		// 设置bean范围定义
 		definitionHolder = AnnotationConfigUtils.applyScopedProxyMode(scopeMetadata, definitionHolder, this.registry);
-		// 注册bean定义
 		BeanDefinitionReaderUtils.registerBeanDefinition(definitionHolder, this.registry);
 	}
 
